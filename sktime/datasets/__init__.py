--- conflicted
+++ resolved
@@ -8,10 +8,7 @@
     "load_longley",
     "load_lynx",
     "load_shampoo_sales",
-<<<<<<< HEAD
-    "load_uschange"
-=======
->>>>>>> 15934776
+    "load_uschange",
 ]
 
 from sktime.datasets.base import load_airline
